import datetime
import logging
import time
from collections import namedtuple
import json

from ledger.immutable_store.base64_serializer import Base64Serializer
from ledger.immutable_store.error import GeneralMissingError
from ledger.immutable_store.merkle import TreeHasher
from ledger.immutable_store.merkle_tree import MerkleTree
from ledger.immutable_store.store import ImmutableStore, F
from ledger.immutable_store.text_file_store import TextFileStore


Reply = namedtuple('Reply', ['viewNo', 'reqId', 'result'])


class Ledger(ImmutableStore):
    def __init__(self, tree: MerkleTree, dataDir: str, serializer=None):
        """
        :param tree: an implementation of MerkleTree used to store events
        """
        # TODO The initialization logic should take care of migrating the
        # persisted data into a newly created Merkle Tree after server restart.
        self.dataDir = dataDir
        self.tree = tree
        self.serializer = serializer or Base64Serializer() # type: MappingSerializer
        self.hasher = TreeHasher()
        self._db = None
        self._reply = None
        self._processedReq = None
        self.start()
        self.serialNo = self.lastCount()
        self.recoverTree()

    def recoverTree(self):
        for key, entry in self._reply.iterator():
            record = self.serializer.deserialize(entry)
            self._addToTree(record)

    def add(self, data):
        self.serialNo += 1
        data['serial_no'] = self.serialNo
        self._addToTree(data)
        self._addToStore(data)

    def _addToTree(self, data):
        leaf_data_hash = data[F.leaf_data_hash.name]
        leaf_data = data[F.leaf_data.name]
        if leaf_data_hash:
            if isinstance(leaf_data_hash, str):
                leaf_data_hash = leaf_data_hash.encode()
            self.tree.append(leaf_data_hash)
        elif leaf_data:
            leaf_hash = self.hasher.hash_leaf(self.serializer.serialize(
                leaf_data))
            self.tree.append(leaf_hash)
        else:
            raise GeneralMissingError("Transaction not found.")

    def _addToStore(self, data):
        serialNo = data['serial_no']
        key = str(serialNo)
        self._reply.put(key, self.serializer.serialize(
            data, toBytes=False))

    async def append(self, identifier: str, reply, txnId: str):
        # TODO: STH and audit_info are missing Merkle tree is implementation
        # is incomplete
        data = {
<<<<<<< HEAD
            'client_id': txn['clientId'],
            'request_id': txn['reply']['reqId'],
            'STH': self._getSTH(),
            'leaf_data': txn,
            'leaf_data_hash': self.hasher.hash_leaf(bytes(str(txn), 'utf-8')),
            'created': time.time(),
=======
            'STH': 1,
            'leaf_data': reply.result,
            'leaf_data_hash': self.hasher.hash_leaf(self.serializer.serialize(
                reply.result)
            ),
>>>>>>> 53f1f773
            'added_to_tree': time.time(),
            'audit_info': None
        }

        self.add(data)
        self.insertProcessedReq(identifier, reply.reqId, self.serialNo)

    async def get(self, identifier: str, reqId: int):
        serialNo = self.getProcessedReq(identifier, reqId)
        if serialNo:
            return self._get(serialNo)[F.leaf_data.name]
        else:
            return None

    def _get(self, serialNo):
        key = str(serialNo)
        value = self._reply.get(key)
        if value:
            return self.serializer.deserialize(value)
        else:
            return value

    def insertProcessedReq(self, identifier, reqId, serial_no):
        key = "{}-{}".format(identifier, reqId)
        value = str(serial_no)
        self._processedReq.put(key, value)

    def getProcessedReq(self, identifier, reqId):
        key = "{}-{}".format(identifier, reqId)
        serialNo = self._processedReq.get(key)
        if serialNo:
            return serialNo
        else:
            return None

    def lastCount(self):
        key = self._reply.lastKey
        return 0 if key is None else int(key)

    def _getSTH(self):
        return {
            "version": "0.0.1",
            "signature_type": "tree_hash",
            "timestamp": str(datetime.datetime.utcnow()),
            "tree_size": self.tree.tree_size + 1,
            "sha256_root_hash": self.tree.root_hash_hex()
        }

    def size(self):
        return self.serialNo

    def start(self, loop=None):
        if self._reply or self._processedReq:
            logging.debug("Ledger already started.")
        else:
            logging.debug("Starting ledger...")
            self._reply = TextFileStore(self.dataDir, "reply")
            self._processedReq = TextFileStore(self.dataDir, "processedReq")

    def stop(self):
        self._reply.close()
        self._processedReq.close()

    def reset(self):
        self._reply.reset()
        self._processedReq.reset()

    def getAllTxn(self):
        result = {}
        for txnId, reply in self._reply.iterator():
            result[txnId] = self.serializer.\
                deserialize(reply)['leaf_data']
        return result<|MERGE_RESOLUTION|>--- conflicted
+++ resolved
@@ -68,20 +68,11 @@
         # TODO: STH and audit_info are missing Merkle tree is implementation
         # is incomplete
         data = {
-<<<<<<< HEAD
-            'client_id': txn['clientId'],
-            'request_id': txn['reply']['reqId'],
             'STH': self._getSTH(),
-            'leaf_data': txn,
-            'leaf_data_hash': self.hasher.hash_leaf(bytes(str(txn), 'utf-8')),
-            'created': time.time(),
-=======
-            'STH': 1,
             'leaf_data': reply.result,
             'leaf_data_hash': self.hasher.hash_leaf(self.serializer.serialize(
                 reply.result)
             ),
->>>>>>> 53f1f773
             'added_to_tree': time.time(),
             'audit_info': None
         }
